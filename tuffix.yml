
---

#####################################################################
# general configuration, not tied to any specific course
# point person: undergraduate committee
#####################################################################

- hosts: all
  remote_user: root
  tasks:

    - name: Update repositories cache and update all packages to the latest version
      apt:
        update_cache: yes
        upgrade: dist

    - name: Remove dependencies that are no longer required
      apt:
        autoremove: yes

    - name: Ensure that the vboxsf group exists to premptively add the user to it.
      group:
        name: vboxsf
        state: present

    - name: kitchen sink packages
<<<<<<< HEAD
      apt:
        pkg:
          - a2ps
          - chromium-browser
          - curl
          - dkms
          - emacs
          - enscript
          - gpg
          - gthumb
          - openssh-client
          - openssh-server
          - seahorse
          - synaptic
          - vim
          - vim-gtk3
          - libreadline-dev
          - manpages-posix
          - manpages-posix-dev
          - glibc-doc
          - tmate
=======
      apt: name={{item}} state=present
      with_items:
        - a2ps
        - chromium-browser
        - curl
        - dkms
        - emacs
        - gpg
        - gthumb
        - openssh-client
        - openssh-server
        - seahorse
        - synaptic
        - vim
        - vim-gtk3
        - libreadline-dev
        - manpages-posix
        - manpages-posix-dev
        - glibc-doc
        - tmate
>>>>>>> 020c8268

#####################################################################
# CPSC 120-121-131 official environment
# point person: undergraduate committee
#####################################################################

- hosts: all
  remote_user: root
  vars:
    login: student
  tasks:

    - name: clang toolchain
      apt:
        pkg:
          - build-essential
          - clang
          - clang-tidy
          - clang-format
          - lldb

    - name: g++ 9 compiler
      apt:
        pkg:
          - build-essential
          - gcc-9
          - g++-9
          - gdb

    - name: Atom editor
      apt: deb=https://atom.io/download/deb

    - name: Atom gdb support
      command: /usr/bin/apm install dbg-gdb dbg output-panel

    # this playbook is run as root, so the apm command above
    # creates a ~/.atom owned by root, so the student user does
    # not have permissions into it, and Atom fails to load
    # properly and shows a debug interface. This makes the
    # directory owned by {{ login }}, by default `student`, thus
    # solving the problem.
    - name: atom owned by user instead of root
      file:
        path: ~/.atom
        owner: "{{ login }}"
        group: "{{ login }}"

    - name: Adding current user {{ login }} to group vboxsf preemptively
      user:
        name: "{{ login }}"
        groups: vboxsf
        append: yes

    - name: source code control
      apt:
        pkg:
          - git
          - subversion

    - name: googletest dependencies
      apt:
        pkg:
          - build-essential
          - cmake

    - name: googletest clone
      git:
        repo: https://github.com/google/googletest.git
        dest: /tmp/googletest

    - name: googletest cmake
      shell: cmake CMakeLists.txt
      args:
        chdir: /tmp/googletest

    - name: googletest make
      make:
        chdir: /tmp/googletest

    - name: googletest install
      shell: |
        cp -r googletest/include/. /usr/include
        cp -r googlemock/include/. /usr/include
        cp lib/*.a /usr/lib
      args:
        chdir: /tmp/googletest

    - name: googletest clean
      file:
        state: absent
        path: /tmp/googletest

    - name: additional C++ libraries and tools
      apt:
        pkg:
          - autoconf
          - automake
          - cscope
          #- libboost-all-dev
          #- libfccp-dev
          #- libsqlite3-dev
          #- libssl-dev
          - meld
          #- nlohmann-json-dev
          #- sqlite3
          #- valgrind


#####################################################################
# CPSC 240
# point person: Floyd Holliday
#####################################################################

- hosts: all
  remote_user: root
  tasks:

    - name: 240 assembly environment
      apt:
        pkg:
          - intel2gas
          - nasm

#####################################################################
# cleanup
# point person: undergraduate committee
#####################################################################

- hosts: all
  remote_user: root
  tasks:

    - name: apt clean
      command: apt clean

...<|MERGE_RESOLUTION|>--- conflicted
+++ resolved
@@ -25,7 +25,6 @@
         state: present
 
     - name: kitchen sink packages
-<<<<<<< HEAD
       apt:
         pkg:
           - a2ps
@@ -47,28 +46,6 @@
           - manpages-posix-dev
           - glibc-doc
           - tmate
-=======
-      apt: name={{item}} state=present
-      with_items:
-        - a2ps
-        - chromium-browser
-        - curl
-        - dkms
-        - emacs
-        - gpg
-        - gthumb
-        - openssh-client
-        - openssh-server
-        - seahorse
-        - synaptic
-        - vim
-        - vim-gtk3
-        - libreadline-dev
-        - manpages-posix
-        - manpages-posix-dev
-        - glibc-doc
-        - tmate
->>>>>>> 020c8268
 
 #####################################################################
 # CPSC 120-121-131 official environment
